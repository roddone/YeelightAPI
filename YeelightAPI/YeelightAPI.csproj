--- conflicted
+++ resolved
@@ -4,11 +4,7 @@
     <TargetFrameworks> netstandard2.0; net45; net46; net47;</TargetFrameworks>
     <Authors>Romain ODDONE</Authors>
     <Company>Romain ODDONE</Company>
-<<<<<<< HEAD
     <Version>1.6.0</Version>
-=======
-    <Version>1.5.2</Version>
->>>>>>> b082d776
     <PackageRequireLicenseAcceptance>true</PackageRequireLicenseAcceptance>
     <GeneratePackageOnBuild>true</GeneratePackageOnBuild>
     <PackageLicenseUrl></PackageLicenseUrl>
@@ -17,7 +13,6 @@
     <RepositoryUrl>https://github.com/roddone/YeelightAPI</RepositoryUrl>
     <RepositoryType>Github</RepositoryType>
     <PackageTags>xiaomi yeelight api bulb device iot .net c#</PackageTags>
-<<<<<<< HEAD
     <PackageReleaseNotes>* Removes deprecated methods
 * Multiples fixes about ColorFlow repetitions</PackageReleaseNotes>
     <Description>Xiaomi yeelight smart-devices manager</Description>
@@ -25,17 +20,6 @@
     <GenerateDocumentationFile>true</GenerateDocumentationFile>
     <AssemblyVersion>1.6.0.0</AssemblyVersion>
     <FileVersion>1.6.0.0</FileVersion>
-=======
-    <PackageReleaseNotes>* Add compatibility with V2 white bulbs</PackageReleaseNotes>
-    <Description>Xiaomi yeelight smart-devices manager</Description>
-    <Copyright>Copyright © Romain ODDONE 2019</Copyright>
-    <GenerateDocumentationFile>true</GenerateDocumentationFile>
-    <AssemblyVersion>1.5.2.0</AssemblyVersion>
-    <FileVersion>1.5.2.0</FileVersion>
-    <PackageLicenseFile></PackageLicenseFile>
-    <PackageLicenseExpression>Apache-2.0</PackageLicenseExpression>
-    <DocumentationFile></DocumentationFile>
->>>>>>> b082d776
   </PropertyGroup>
 
   <ItemGroup>
