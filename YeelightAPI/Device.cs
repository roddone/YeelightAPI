--- conflicted
+++ resolved
@@ -266,11 +266,7 @@
         /// <returns></returns>
         public override string ToString()
         {
-<<<<<<< HEAD
             return $"{this.Model} ({this.Hostname}:{this.Port})";
-=======
-            return $"{Model.ToString()} ({Hostname}:{Port})";
->>>>>>> 8b8874a8
         }
 
         #endregion PUBLIC METHODS
